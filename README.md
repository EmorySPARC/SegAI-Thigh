# SegAI-Thigh – Deep Learning–Based Thigh Muscle Segmentation 

<<<<<<< HEAD
SegAI-Thigh offers a ready-to-use, fully automatic deep-learning pipeline, built on nnU‑Net, for segmenting thigh muscles from 3D MRI. The pretrained model, developed and validated in the associated publication (DOI\_PLACEHOLDER), was trained on 120 N4‑corrected IDEAL water scans from professional-level football athletes and competitive ACL‑injury subjects, achieving near inter-expert accuracy (DSC ≥ 0.95) with minimal setup. This repository provides researchers and clinicians with the AI model and an example dataset for applying the pretrained model in their own studies.
=======
ThighSegAI offers a ready-to-use, fully automatic deep-learning pipeline, built on nnU‑Net, for segmenting thigh muscles from 3D MRI. The pretrained model, developed and validated in the associated publication (DOI\_PLACEHOLDER), was trained on 120 N4‑corrected IDEAL water scans from competitive athletes with anterior cruciate ligament (ACL) injuries and professional-level football athletes, achieving near inter-expert accuracy (DSC ≥ 0.95) with minimal setup. This repository provides researchers and clinicians with the AI model and an example dataset for applying the pretrained model in their own studies.
>>>>>>> ad9b52f6

---

> ⚠️ **DISCLAIMER:** The pretrained nnU-Net model checkpoint is not included yet and will be provided upon manuscript acceptance.

---

<div style="text-align: center;">
    <img src="./assets/Fig_DLseg.png" alt="ThighSegAI Workflow" style="width: 95%;">
</div>

## Key Features

* **Zero Configuration**: Off-the-shelf nnU-Net v2 model trained on 120 thigh MR images
* **Clinical Data**: Trained on both professional football athletes and ACL-injury patients, ensuring robustness in athletic and clinical settings
* **Fast & Accurate**: GPU-accelerated inference in under 2 minutes per thigh scan, achieving DSC ≥ 0.95 out of the box
* **Comprehensive ROI**: Segments 7 key muscles per thigh (left & right) for streamlined biomarker extraction
* **Extensible & Open**: Includes example data and fully accessible code for easy customization and integration

---

## Usage

Once everything is set up, you can use the script with the following command structure:

```bash
python seg_ai_thigh.py -i <input_anat_nii> -o <output_mask_nii> -n <path_to_nnunetv2_data>
```

### Arguments:

* `-i`  : Path to the input anatomical NIfTI (e.g. IDEAL water image, N4 corrected).
* `-o`  : Path where the output segmentation NIfTI will be saved.
* `-n` 	: Path to the `nnUNetv2_data/` folder (containing nnUNet_raw, nnUNet_preprocessed, nnUNet_results)

---

## Example

Run on the provided example data in `data/`:

```bash
python src/seg_ai_thigh.py -i data/stackbind_ideal_water_N4.nii.gz -o data/stackbind_ideal_water_muscles_SegDL.nii.gz -n src/nnUNetv2_data
```

The `data/` directory includes:

* `ACL0088_stackbind_ideal_water_N4.nii.gz`: Input anatomical image (IDEAL water image, N4 bias-corrected).
* `ACL0088_stackbind_ideal_water_N4_SegPropa.nii.gz`: Ground truth segmentation (generated semi‑automatically via [SegPropa](https://gitlab.com/augustin-c-ogier/segpropa)).
* `ACL0088_stackbind_ideal_water_N4_SegAI.nii.gz`: Output AI mask produced by the inference script applied to the example anatomical scan.

---

## Dependencies

ThighSegAI is built upon the nnUNetv2 framework (see the original [nnU-Net repository](https://github.com/MIC-DKFZ/nnUNet) for full implementation details). Below are the prerequisites to run our model:

#### 1. Install CUDA

Open a terminal and check if you have CUDA installed:

```bash
nvcc --version
```

You should see output like `Cuda compilation tools, release 11.x`. If not installed, follow [NVIDIA's CUDA installation guide](https://docs.nvidia.com/cuda/cuda-installation-guide-linux/).

#### 2. Install PyTorch

After verifying CUDA, install PyTorch in your environment. Visit [PyTorch Get Started](https://pytorch.org/get-started/locally/) and select the appropriate options for your OS and CUDA version.


#### 3. Python libraries

Install required Python packages:

* **Scipy**: `pip install scipy`
* **MedPy**: `pip install medpy`
* **Numpy**: `pip install numpy`
* **Nibabel**: `pip install nibabel`
* **nnUNetv2**: `pip install nnunetv2`

> **Tip:** We recommend encapsulating all dependencies within a [virtual environment](https://docs.python.org/3/library/venv.html) or a [Conda environment](https://docs.conda.io/projects/conda/en/latest/user-guide/tasks/manage-environments.html).

---

## Important Notes

* **nnUNet data structure required**: The `nnUNetv2_data/` folder must contain the `nnUNet_raw/`, `nnUNet_preprocessed/`, and `nnUNet_results/` subdirectories—this layout is mandatory for nnU-Net's internal operations.

* **Temporary staging**: The script will create timestamped subfolders under `nnUNet_raw/` and `nnUNet_preprocessed/` for staging and automatically clean them up after inference.

* **N4 bias correction**: Input images should be N4-corrected to reduce intensity inhomogeneity. We recommend using [ANTs N4](https://github.com/ANTsX/ANTs/wiki/N4BiasFieldCorrection)).

* **Model training domain**: This model was trained exclusively on IDEAL water images (N4-corrected) from 120 professional-level football athletes and competitive athletes with anterior cruciate ligament injuries. Performance on other image contrasts or populations is not guaranteed. Custom models for different data types can be provided upon reasonable request.

* **Region of interest**: The model segments the following 14 thigh muscles (label indices):

  | Muscle                      | Left | Right |
  | --------------------------- | ---- | ----- |
  | Vastus Lateralis            | 8    | 1     |
  | Vastus Medialis             | 9    | 2     |
  | Rectus Femoris              | 10   | 3     |
  | Biceps Femoris (Short Head) | 11   | 4     |
  | Biceps Femoris (Long Head)  | 12   | 5     |
  | Semitendinosus              | 13   | 6     |
  | Semimembranosus             | 14   | 7     |

* **Post-processing caveat**: The model was designed for bilateral thigh images. For single-thigh data, we recommend mirroring your volume to create a synthetic contralateral thigh, running the model, then removing the mirrored half from the final segmentation. 

---

## Citing this work

If you use this code for your research, please cite the following paper:

1. **Slutsky-Ganesh et al. (2025)** – Streamlining Annotations of MRI Datasets to Build Accurate Deep Learning-based Thigh Muscle Segmentation Models: A Study on Injured and Elite Athlete Populationss. <details><summary>BibTeX entry</summary>
   ```
   @UnderReview{
   }
   ```
</details>

---

## Contributing

We welcome contributions and feedback! If you have any questions or suggestions, please feel free to open an issue on this repository.

---

## License

This work is licensed under the [Creative Commons Attribution-NonCommercial-ShareAlike 4.0 International License (CC BY-NC-SA 4.0)](https://creativecommons.org/licenses/by-nc-sa/4.0/).

You are free to:
- **Share** — copy and redistribute the material in any medium or format
- **Adapt** — remix, transform, and build upon the material

**Under the following terms**:
- **Attribution** — You must give appropriate credit.
- **NonCommercial** — You may not use the material for commercial purposes.
- **ShareAlike** — If you remix or build upon it, you must distribute your contributions under the same license.<|MERGE_RESOLUTION|>--- conflicted
+++ resolved
@@ -1,10 +1,6 @@
 # SegAI-Thigh – Deep Learning–Based Thigh Muscle Segmentation 
 
-<<<<<<< HEAD
-SegAI-Thigh offers a ready-to-use, fully automatic deep-learning pipeline, built on nnU‑Net, for segmenting thigh muscles from 3D MRI. The pretrained model, developed and validated in the associated publication (DOI\_PLACEHOLDER), was trained on 120 N4‑corrected IDEAL water scans from professional-level football athletes and competitive ACL‑injury subjects, achieving near inter-expert accuracy (DSC ≥ 0.95) with minimal setup. This repository provides researchers and clinicians with the AI model and an example dataset for applying the pretrained model in their own studies.
-=======
-ThighSegAI offers a ready-to-use, fully automatic deep-learning pipeline, built on nnU‑Net, for segmenting thigh muscles from 3D MRI. The pretrained model, developed and validated in the associated publication (DOI\_PLACEHOLDER), was trained on 120 N4‑corrected IDEAL water scans from competitive athletes with anterior cruciate ligament (ACL) injuries and professional-level football athletes, achieving near inter-expert accuracy (DSC ≥ 0.95) with minimal setup. This repository provides researchers and clinicians with the AI model and an example dataset for applying the pretrained model in their own studies.
->>>>>>> ad9b52f6
+SegAI-Thigh offers a ready-to-use, fully automatic deep-learning pipeline, built on nnU‑Net, for segmenting thigh muscles from 3D MRI. The pretrained model, developed and validated in the associated publication (DOI\_PLACEHOLDER), was trained on 120 N4‑corrected IDEAL water scans from competitive athletes with anterior cruciate ligament (ACL) injuries and professional-level football athletes, achieving near inter-expert accuracy (DSC ≥ 0.95) with minimal setup. This repository provides researchers and clinicians with the AI model and an example dataset for applying the pretrained model in their own studies.
 
 ---
 
